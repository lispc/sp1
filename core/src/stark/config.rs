use p3_challenger::{CanObserve, FieldChallenger};
use p3_commit::{Pcs, UnivariatePcsWithLde};
use p3_field::{AbstractExtensionField, ExtensionField, PackedField, TwoAdicField};
use p3_matrix::dense::RowMajorMatrix;

/// A configuration for a STARK.
pub trait StarkConfig {
    /// The field over which trace data is encoded.
    type Val: TwoAdicField;

    /// The packed version of `Val` to accelerate vector-friendly computations.
    type PackedVal: PackedField<Scalar = Self::Val>;

    /// The field from which random challenges are drawn.
    type Challenge: ExtensionField<Self::Val> + TwoAdicField;

    /// The packed version of `Challenge` to accelerate vector-friendly computations.
    type PackedChallenge: AbstractExtensionField<Self::PackedVal, F = Self::Challenge> + Copy;
<<<<<<< HEAD

    /// The challenge algebra `Challenge[X]/f(X)`, where `Challenge = Val[X]/f(X)`.
    type ChallengeAlgebra: AbstractExtensionField<Res<Self::Val, Self::Challenge>, F = Self::Challenge>
        + Copy;
=======
>>>>>>> c3cb789c

    /// The PCS used to commit to trace polynomials.
    type Pcs: UnivariatePcsWithLde<
        Self::Val,
        Self::Challenge,
        RowMajorMatrix<Self::Val>,
        Self::Challenger,
    >;

    /// The challenger (Fiat-Shamir) implementation used.
    type Challenger: FieldChallenger<Self::Val>
        + CanObserve<<Self::Pcs as Pcs<Self::Val, RowMajorMatrix<Self::Val>>>::Commitment>;

    /// Returns the PCS used to commit to trace polynomials.
    fn pcs(&self) -> &Self::Pcs;
<<<<<<< HEAD
=======
}

pub struct StarkConfigImpl<Val, Challenge, PackedChallenge, Pcs, Challenger> {
    pcs: Pcs,
    _phantom: PhantomData<(Val, Challenge, PackedChallenge, Challenger)>,
}

impl<Val, Challenge, PackedChallenge, Pcs, Challenger>
    StarkConfigImpl<Val, Challenge, PackedChallenge, Pcs, Challenger>
{
    pub fn new(pcs: Pcs) -> Self {
        Self {
            pcs,
            _phantom: PhantomData,
        }
    }
}

impl<Val, Challenge, PackedChallenge, Pcs, Challenger> StarkConfig
    for StarkConfigImpl<Val, Challenge, PackedChallenge, Pcs, Challenger>
where
    Val: TwoAdicField,
    Challenge: ExtensionField<Val> + TwoAdicField,
    PackedChallenge: AbstractExtensionField<Val::Packing, F = Challenge> + Copy,
    Pcs: UnivariatePcsWithLde<Val, Challenge, RowMajorMatrix<Val>, Challenger>,
    Challenger: FieldChallenger<Val>
        + CanObserve<<Pcs as p3_commit::Pcs<Val, RowMajorMatrix<Val>>>::Commitment>,
{
    type Val = Val;
    type PackedVal = Val::Packing;
    type Challenge = Challenge;
    type PackedChallenge = PackedChallenge;
    type Pcs = Pcs;
    type Challenger = Challenger;

    fn pcs(&self) -> &Self::Pcs {
        &self.pcs
    }
>>>>>>> c3cb789c
}<|MERGE_RESOLUTION|>--- conflicted
+++ resolved
@@ -16,13 +16,10 @@
 
     /// The packed version of `Challenge` to accelerate vector-friendly computations.
     type PackedChallenge: AbstractExtensionField<Self::PackedVal, F = Self::Challenge> + Copy;
-<<<<<<< HEAD
 
     /// The challenge algebra `Challenge[X]/f(X)`, where `Challenge = Val[X]/f(X)`.
     type ChallengeAlgebra: AbstractExtensionField<Res<Self::Val, Self::Challenge>, F = Self::Challenge>
         + Copy;
-=======
->>>>>>> c3cb789c
 
     /// The PCS used to commit to trace polynomials.
     type Pcs: UnivariatePcsWithLde<
@@ -38,45 +35,4 @@
 
     /// Returns the PCS used to commit to trace polynomials.
     fn pcs(&self) -> &Self::Pcs;
-<<<<<<< HEAD
-=======
-}
-
-pub struct StarkConfigImpl<Val, Challenge, PackedChallenge, Pcs, Challenger> {
-    pcs: Pcs,
-    _phantom: PhantomData<(Val, Challenge, PackedChallenge, Challenger)>,
-}
-
-impl<Val, Challenge, PackedChallenge, Pcs, Challenger>
-    StarkConfigImpl<Val, Challenge, PackedChallenge, Pcs, Challenger>
-{
-    pub fn new(pcs: Pcs) -> Self {
-        Self {
-            pcs,
-            _phantom: PhantomData,
-        }
-    }
-}
-
-impl<Val, Challenge, PackedChallenge, Pcs, Challenger> StarkConfig
-    for StarkConfigImpl<Val, Challenge, PackedChallenge, Pcs, Challenger>
-where
-    Val: TwoAdicField,
-    Challenge: ExtensionField<Val> + TwoAdicField,
-    PackedChallenge: AbstractExtensionField<Val::Packing, F = Challenge> + Copy,
-    Pcs: UnivariatePcsWithLde<Val, Challenge, RowMajorMatrix<Val>, Challenger>,
-    Challenger: FieldChallenger<Val>
-        + CanObserve<<Pcs as p3_commit::Pcs<Val, RowMajorMatrix<Val>>>::Commitment>,
-{
-    type Val = Val;
-    type PackedVal = Val::Packing;
-    type Challenge = Challenge;
-    type PackedChallenge = PackedChallenge;
-    type Pcs = Pcs;
-    type Challenger = Challenger;
-
-    fn pcs(&self) -> &Self::Pcs {
-        &self.pcs
-    }
->>>>>>> c3cb789c
 }
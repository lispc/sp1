use core::borrow::Borrow;
use p3_air::{Air, AirBuilder, BaseAir, PairBuilder};
use p3_field::{Field, PrimeField32};
use p3_matrix::{dense::RowMajorMatrix, Matrix};
use p3_maybe_rayon::prelude::*;
use sp1_core_machine::utils::next_power_of_two;
use sp1_derive::AlignedBorrow;
use sp1_stark::air::MachineAir;
use std::{borrow::BorrowMut, iter::zip};

use crate::{builder::SP1RecursionAirBuilder, *};

pub const NUM_BASE_ALU_ENTRIES_PER_ROW: usize = 4;

#[derive(Default)]
pub struct BaseAluChip {
    pub fixed_log2_rows: Option<usize>,
}

pub const NUM_BASE_ALU_COLS: usize = core::mem::size_of::<BaseAluCols<u8>>();

#[derive(AlignedBorrow, Debug, Clone, Copy)]
#[repr(C)]
pub struct BaseAluCols<F: Copy> {
    pub values: [BaseAluValueCols<F>; NUM_BASE_ALU_ENTRIES_PER_ROW],
}

pub const NUM_BASE_ALU_VALUE_COLS: usize = core::mem::size_of::<BaseAluValueCols<u8>>();

#[derive(AlignedBorrow, Debug, Clone, Copy)]
#[repr(C)]
pub struct BaseAluValueCols<F: Copy> {
    pub vals: BaseAluIo<F>,
}

pub const NUM_BASE_ALU_PREPROCESSED_COLS: usize =
    core::mem::size_of::<BaseAluPreprocessedCols<u8>>();

#[derive(AlignedBorrow, Debug, Clone, Copy)]
#[repr(C)]
pub struct BaseAluPreprocessedCols<F: Copy> {
    pub accesses: [BaseAluAccessCols<F>; NUM_BASE_ALU_ENTRIES_PER_ROW],
}

pub const NUM_BASE_ALU_ACCESS_COLS: usize = core::mem::size_of::<BaseAluAccessCols<u8>>();

#[derive(AlignedBorrow, Debug, Clone, Copy)]
#[repr(C)]
pub struct BaseAluAccessCols<F: Copy> {
    pub addrs: BaseAluIo<Address<F>>,
    pub is_add: F,
    pub is_sub: F,
    pub is_mul: F,
    pub is_div: F,
    pub mult: F,
}

impl<F: Field> BaseAir<F> for BaseAluChip {
    fn width(&self) -> usize {
        NUM_BASE_ALU_COLS
    }
}

impl<F: PrimeField32> MachineAir<F> for BaseAluChip {
    type Record = ExecutionRecord<F>;

    type Program = crate::RecursionProgram<F>;

    fn name(&self) -> String {
        "BaseAlu".to_string()
    }

    fn preprocessed_width(&self) -> usize {
        NUM_BASE_ALU_PREPROCESSED_COLS
    }

    fn generate_preprocessed_trace(&self, program: &Self::Program) -> Option<RowMajorMatrix<F>> {
        // Allocating an intermediate `Vec` is faster.
        let instrs = program
            .instructions
            .iter() // Faster than using `rayon` for some reason. Maybe vectorization?
            .filter_map(|instruction| match instruction {
                Instruction::BaseAlu(x) => Some(x),
                _ => None,
            })
            .collect::<Vec<_>>();

        let nb_rows = instrs.len().div_ceil(NUM_BASE_ALU_ENTRIES_PER_ROW);
        let padded_nb_rows = next_power_of_two(nb_rows, None);
        let mut values = vec![F::zero(); padded_nb_rows * NUM_BASE_ALU_PREPROCESSED_COLS];
        // Generate the trace rows & corresponding records for each chunk of events in parallel.
        let populate_len = instrs.len() * NUM_BASE_ALU_ACCESS_COLS;
        values[..populate_len].par_chunks_mut(NUM_BASE_ALU_ACCESS_COLS).zip_eq(instrs).for_each(
            |(row, instr)| {
                let BaseAluInstr { opcode, mult, addrs } = instr;
                let access: &mut BaseAluAccessCols<_> = row.borrow_mut();
                *access = BaseAluAccessCols {
                    addrs: addrs.to_owned(),
                    is_add: F::from_bool(false),
                    is_sub: F::from_bool(false),
                    is_mul: F::from_bool(false),
                    is_div: F::from_bool(false),
                    mult: mult.to_owned(),
                };
                let target_flag = match opcode {
                    BaseAluOpcode::AddF => &mut access.is_add,
                    BaseAluOpcode::SubF => &mut access.is_sub,
                    BaseAluOpcode::MulF => &mut access.is_mul,
                    BaseAluOpcode::DivF => &mut access.is_div,
                };
                *target_flag = F::from_bool(true);
            },
        );

        // Convert the trace to a row major matrix.
        Some(RowMajorMatrix::new(values, NUM_BASE_ALU_PREPROCESSED_COLS))
    }

    fn generate_dependencies(&self, _: &Self::Record, _: &mut Self::Record) {
        // This is a no-op.
    }

    fn generate_trace(&self, input: &Self::Record, _: &mut Self::Record) -> RowMajorMatrix<F> {
        let events = &input.base_alu_events;
        let nb_rows = events.len().div_ceil(NUM_BASE_ALU_ENTRIES_PER_ROW);
        let padded_nb_rows = next_power_of_two(nb_rows, None);
        let mut values = vec![F::zero(); padded_nb_rows * NUM_BASE_ALU_COLS];
        // Generate the trace rows & corresponding records for each chunk of events in parallel.
        let populate_len = events.len() * NUM_BASE_ALU_VALUE_COLS;
        values[..populate_len].par_chunks_mut(NUM_BASE_ALU_VALUE_COLS).zip_eq(events).for_each(
            |(row, &vals)| {
                let cols: &mut BaseAluValueCols<_> = row.borrow_mut();
                *cols = BaseAluValueCols { vals };
            },
        );

        // Convert the trace to a row major matrix.
        RowMajorMatrix::new(values, NUM_BASE_ALU_COLS)
    }

    fn included(&self, _record: &Self::Record) -> bool {
        true
    }
}

impl<AB> Air<AB> for BaseAluChip
where
    AB: SP1RecursionAirBuilder + PairBuilder,
{
    fn eval(&self, builder: &mut AB) {
        let main = builder.main();
        let local = main.row_slice(0);
        let local: &BaseAluCols<AB::Var> = (*local).borrow();
        let prep = builder.preprocessed();
        let prep_local = prep.row_slice(0);
        let prep_local: &BaseAluPreprocessedCols<AB::Var> = (*prep_local).borrow();

        for (
            BaseAluValueCols { vals: BaseAluIo { out, in1, in2 } },
            BaseAluAccessCols { addrs, is_add, is_sub, is_mul, is_div, mult },
        ) in zip(local.values, prep_local.accesses)
        {
            // Check exactly one flag is enabled.
            let is_real = is_add + is_sub + is_mul + is_div;
            builder.assert_bool(is_real.clone());

<<<<<<< HEAD
            builder.when(access.is_add).assert_eq(in1 + in2, out);
            builder.when(access.is_sub).assert_eq(in1, in2 + out);
            builder.when(access.is_div).assert_eq(in1, in2 * out);
            builder.when(access.is_mul).assert_eq(out, in1 * in2);
=======
            builder.when(is_add).assert_eq(in1 + in2, out);
            builder.when(is_sub).assert_eq(in1, in2 + out);
            builder.when(is_mul).assert_eq(in1 * in2, out);
            builder.when(is_div).assert_eq(in1, in2 * out);
>>>>>>> a7afc1bb

            builder.receive_single(addrs.in1, in1, is_real.clone());

            builder.receive_single(addrs.in2, in2, is_real);

            builder.send_single(addrs.out, out, mult);
        }
    }
}

#[cfg(test)]
mod tests {
    use machine::tests::run_recursion_test_machines;
    use p3_baby_bear::BabyBear;
    use p3_field::AbstractField;
    use p3_matrix::dense::RowMajorMatrix;

    use rand::{rngs::StdRng, Rng, SeedableRng};
    use sp1_stark::{baby_bear_poseidon2::BabyBearPoseidon2, StarkGenericConfig};

    use super::*;

    use crate::runtime::instruction as instr;

    #[test]
    fn generate_trace() {
        type F = BabyBear;

        let shard = ExecutionRecord {
            base_alu_events: vec![BaseAluIo { out: F::one(), in1: F::one(), in2: F::one() }],
            ..Default::default()
        };
        let chip = BaseAluChip::default();
        let trace: RowMajorMatrix<F> = chip.generate_trace(&shard, &mut ExecutionRecord::default());
        println!("{:?}", trace.values)
    }

    #[test]
    pub fn four_ops() {
        type SC = BabyBearPoseidon2;
        type F = <SC as StarkGenericConfig>::Val;

        let mut rng = StdRng::seed_from_u64(0xDEADBEEF);
        let mut random_felt = move || -> F { rng.sample(rand::distributions::Standard) };
        let mut addr = 0;

        let instructions = (0..1000)
            .flat_map(|_| {
                let quot = random_felt();
                let in2 = random_felt();
                let in1 = in2 * quot;
                let alloc_size = 6;
                let a = (0..alloc_size).map(|x| x + addr).collect::<Vec<_>>();
                addr += alloc_size;
                [
                    instr::mem_single(MemAccessKind::Write, 4, a[0], in1),
                    instr::mem_single(MemAccessKind::Write, 4, a[1], in2),
                    instr::base_alu(BaseAluOpcode::AddF, 1, a[2], a[0], a[1]),
                    instr::mem_single(MemAccessKind::Read, 1, a[2], in1 + in2),
                    instr::base_alu(BaseAluOpcode::SubF, 1, a[3], a[0], a[1]),
                    instr::mem_single(MemAccessKind::Read, 1, a[3], in1 - in2),
                    instr::base_alu(BaseAluOpcode::MulF, 1, a[4], a[0], a[1]),
                    instr::mem_single(MemAccessKind::Read, 1, a[4], in1 * in2),
                    instr::base_alu(BaseAluOpcode::DivF, 1, a[5], a[0], a[1]),
                    instr::mem_single(MemAccessKind::Read, 1, a[5], quot),
                ]
            })
            .collect::<Vec<Instruction<F>>>();

        let program = RecursionProgram { instructions, ..Default::default() };

        run_recursion_test_machines(program);
    }
}<|MERGE_RESOLUTION|>--- conflicted
+++ resolved
@@ -164,17 +164,10 @@
             let is_real = is_add + is_sub + is_mul + is_div;
             builder.assert_bool(is_real.clone());
 
-<<<<<<< HEAD
-            builder.when(access.is_add).assert_eq(in1 + in2, out);
-            builder.when(access.is_sub).assert_eq(in1, in2 + out);
-            builder.when(access.is_div).assert_eq(in1, in2 * out);
-            builder.when(access.is_mul).assert_eq(out, in1 * in2);
-=======
             builder.when(is_add).assert_eq(in1 + in2, out);
             builder.when(is_sub).assert_eq(in1, in2 + out);
-            builder.when(is_mul).assert_eq(in1 * in2, out);
-            builder.when(is_div).assert_eq(in1, in2 * out);
->>>>>>> a7afc1bb
+            builder.when(is_mul).assert_eq(out, in1 * in2);
+            builder.when(is_div).assert_eq(in2 * out, in1);
 
             builder.receive_single(addrs.in1, in1, is_real.clone());
 

package babybear

/*
#include "../../babybear.h"
*/
import "C"

import (
	"fmt"
	"math"
	"math/big"
	"os"

	"github.com/consensys/gnark/constraint/solver"
	"github.com/consensys/gnark/frontend"
	"github.com/consensys/gnark/std/rangecheck"
)

var modulus = new(big.Int).SetUint64(2013265921)

func init() {
	// These functions must be public so Gnark's hint system can access them.
	solver.RegisterHint(InvFHint)
	solver.RegisterHint(InvEHint)
	solver.RegisterHint(ReduceHint)
	solver.RegisterHint(SplitLimbsHint)
}

type Variable struct {
	Value  frontend.Variable
	NbBits uint
}

type ExtensionVariable struct {
	Value [4]Variable
}

type Chip struct {
	api          frontend.API
	RangeChecker frontend.Rangechecker
}

func NewChip(api frontend.API) *Chip {
	return &Chip{
		api:          api,
		RangeChecker: rangecheck.New(api),
	}
}

func Zero() Variable {
	return Variable{
		Value:  frontend.Variable("0"),
<<<<<<< HEAD
		NbBits: 1,
=======
		NbBits: 32,
>>>>>>> dff8b26f
	}
}

func One() Variable {
	return Variable{
		Value:  frontend.Variable("1"),
		NbBits: 32,
	}
}

func NewF(value string) Variable {
	return Variable{
		Value:  frontend.Variable(value),
		NbBits: 32,
	}
}

func NewE(value []string) ExtensionVariable {
	a := NewF(value[0])
	b := NewF(value[1])
	c := NewF(value[2])
	d := NewF(value[3])
	return ExtensionVariable{Value: [4]Variable{a, b, c, d}}
}

func Felts2Ext(a, b, c, d Variable) ExtensionVariable {
	return ExtensionVariable{Value: [4]Variable{a, b, c, d}}
}

func (c *Chip) AddF(a, b Variable) Variable {
	var maxBits uint
	if a.NbBits > b.NbBits {
		maxBits = a.NbBits
	} else {
		maxBits = b.NbBits
	}
	return c.reduceFast(Variable{
		Value:  c.api.Add(a.Value, b.Value),
		NbBits: maxBits + 1,
	})
}

func (c *Chip) SubF(a, b Variable) Variable {
	negB := c.negF(b)
	return c.AddF(a, negB)
}

func (c *Chip) MulF(a, b Variable) Variable {
	return c.reduceFast(Variable{
		Value:  c.api.Mul(a.Value, b.Value),
		NbBits: a.NbBits + b.NbBits,
	})
}

func (c *Chip) MulFConst(a Variable, b int) Variable {
	return c.reduceFast(Variable{
		Value:  c.api.Mul(a.Value, b),
		NbBits: a.NbBits + 4,
	})
}

func (c *Chip) negF(a Variable) Variable {
	if a.NbBits <= 30 {
		return Variable{Value: c.api.Sub(modulus, a.Value), NbBits: 31}
	}

	ub := new(big.Int).Exp(big.NewInt(2), big.NewInt(int64(a.NbBits)), big.NewInt(0))
	divisor := new(big.Int).Div(ub, modulus)
	divisorPlusOne := new(big.Int).Add(divisor, big.NewInt(1))
	liftedModulus := new(big.Int).Mul(divisorPlusOne, modulus)

	return c.reduceFast(Variable{
		Value:  c.api.Sub(liftedModulus, a.Value),
		NbBits: a.NbBits + 1,
	})
}

func (c *Chip) invF(in Variable) Variable {
	in = c.ReduceSlow(in)
	result, err := c.api.Compiler().NewHint(InvFHint, 1, in.Value)
	if err != nil {
		panic(err)
	}

	xinv := Variable{
		Value:  result[0],
		NbBits: 31,
	}
	if os.Getenv("GROTH16") != "1" {
		c.RangeChecker.Check(result[0], 31)
	} else {
		c.api.ToBinary(result[0], 31)
	}
	product := c.MulF(in, xinv)
	c.AssertIsEqualF(product, NewF("1"))

	return xinv
}

func (c *Chip) DivF(a, b Variable) Variable {
	bInv := c.invF(b)
	return c.MulF(a, bInv)
}

func (c *Chip) AssertIsEqualF(a, b Variable) {
	a2 := c.ReduceSlow(a)
	b2 := c.ReduceSlow(b)
	c.api.AssertIsEqual(a2.Value, b2.Value)
}

func (c *Chip) AssertNotEqualF(a, b Variable) {
	a2 := c.ReduceSlow(a)
	b2 := c.ReduceSlow(b)
	c.api.AssertIsDifferent(a2.Value, b2.Value)
}

func (c *Chip) AssertIsEqualE(a, b ExtensionVariable) {
	c.AssertIsEqualF(a.Value[0], b.Value[0])
	c.AssertIsEqualF(a.Value[1], b.Value[1])
	c.AssertIsEqualF(a.Value[2], b.Value[2])
	c.AssertIsEqualF(a.Value[3], b.Value[3])
}

func (c *Chip) SelectF(cond frontend.Variable, a, b Variable) Variable {
	var nbBits uint
	if a.NbBits > b.NbBits {
		nbBits = a.NbBits
	} else {
		nbBits = b.NbBits
	}
	return Variable{
		Value:  c.api.Select(cond, a.Value, b.Value),
		NbBits: nbBits,
	}
}

func (c *Chip) SelectE(cond frontend.Variable, a, b ExtensionVariable) ExtensionVariable {
	return ExtensionVariable{
		Value: [4]Variable{
			c.SelectF(cond, a.Value[0], b.Value[0]),
			c.SelectF(cond, a.Value[1], b.Value[1]),
			c.SelectF(cond, a.Value[2], b.Value[2]),
			c.SelectF(cond, a.Value[3], b.Value[3]),
		},
	}
}

func (c *Chip) AddEF(a ExtensionVariable, b Variable) ExtensionVariable {
	v1 := c.AddF(a.Value[0], b)
	return ExtensionVariable{Value: [4]Variable{v1, a.Value[1], a.Value[2], a.Value[3]}}
}

func (c *Chip) AddE(a, b ExtensionVariable) ExtensionVariable {
	v1 := c.AddF(a.Value[0], b.Value[0])
	v2 := c.AddF(a.Value[1], b.Value[1])
	v3 := c.AddF(a.Value[2], b.Value[2])
	v4 := c.AddF(a.Value[3], b.Value[3])
	return ExtensionVariable{Value: [4]Variable{v1, v2, v3, v4}}
}

func (c *Chip) SubE(a, b ExtensionVariable) ExtensionVariable {
	v1 := c.SubF(a.Value[0], b.Value[0])
	v2 := c.SubF(a.Value[1], b.Value[1])
	v3 := c.SubF(a.Value[2], b.Value[2])
	v4 := c.SubF(a.Value[3], b.Value[3])
	return ExtensionVariable{Value: [4]Variable{v1, v2, v3, v4}}
}

func (c *Chip) SubEF(a ExtensionVariable, b Variable) ExtensionVariable {
	v1 := c.SubF(a.Value[0], b)
	return ExtensionVariable{Value: [4]Variable{v1, a.Value[1], a.Value[2], a.Value[3]}}
}

func (c *Chip) MulE(a, b ExtensionVariable) ExtensionVariable {
	v2 := [4]Variable{
		Zero(),
		Zero(),
		Zero(),
		Zero(),
	}

	for i := 0; i < 4; i++ {
		for j := 0; j < 4; j++ {
			if i+j >= 4 {
				v2[i+j-4] = c.AddF(v2[i+j-4], c.MulFConst(c.MulF(a.Value[i], b.Value[j]), 11))
			} else {
				v2[i+j] = c.AddF(v2[i+j], c.MulF(a.Value[i], b.Value[j]))
			}
		}
	}

	return ExtensionVariable{Value: v2}
}

func (c *Chip) MulEF(a ExtensionVariable, b Variable) ExtensionVariable {
	v1 := c.MulF(a.Value[0], b)
	v2 := c.MulF(a.Value[1], b)
	v3 := c.MulF(a.Value[2], b)
	v4 := c.MulF(a.Value[3], b)
	return ExtensionVariable{Value: [4]Variable{v1, v2, v3, v4}}
}

func (c *Chip) InvE(in ExtensionVariable) ExtensionVariable {
	in.Value[0] = c.ReduceSlow(in.Value[0])
	in.Value[1] = c.ReduceSlow(in.Value[1])
	in.Value[2] = c.ReduceSlow(in.Value[2])
	in.Value[3] = c.ReduceSlow(in.Value[3])
	result, err := c.api.Compiler().NewHint(InvEHint, 4, in.Value[0].Value, in.Value[1].Value, in.Value[2].Value, in.Value[3].Value)
	if err != nil {
		panic(err)
	}

	xinv := Variable{Value: result[0], NbBits: 31}
	yinv := Variable{Value: result[1], NbBits: 31}
	zinv := Variable{Value: result[2], NbBits: 31}
	linv := Variable{Value: result[3], NbBits: 31}
	if os.Getenv("GROTH16") != "1" {
		c.RangeChecker.Check(result[0], 31)
		c.RangeChecker.Check(result[1], 31)
		c.RangeChecker.Check(result[2], 31)
		c.RangeChecker.Check(result[3], 31)
	} else {
		c.api.ToBinary(result[0], 31)
		c.api.ToBinary(result[1], 31)
		c.api.ToBinary(result[2], 31)
		c.api.ToBinary(result[3], 31)
	}
	out := ExtensionVariable{Value: [4]Variable{xinv, yinv, zinv, linv}}

	product := c.MulE(in, out)
	c.AssertIsEqualE(product, NewE([]string{"1", "0", "0", "0"}))

	return out
}

func (c *Chip) Ext2Felt(in ExtensionVariable) [4]Variable {
	return in.Value
}

func (c *Chip) DivE(a, b ExtensionVariable) ExtensionVariable {
	bInv := c.InvE(b)
	return c.MulE(a, bInv)
}

func (c *Chip) DivEF(a ExtensionVariable, b Variable) ExtensionVariable {
	bInv := c.invF(b)
	return c.MulEF(a, bInv)
}

func (c *Chip) NegE(a ExtensionVariable) ExtensionVariable {
	v1 := c.negF(a.Value[0])
	v2 := c.negF(a.Value[1])
	v3 := c.negF(a.Value[2])
	v4 := c.negF(a.Value[3])
	return ExtensionVariable{Value: [4]Variable{v1, v2, v3, v4}}
}

func (c *Chip) ToBinary(in Variable) []frontend.Variable {
	return c.api.ToBinary(c.ReduceSlow(in).Value, 32)
}

func (p *Chip) reduceFast(x Variable) Variable {
	if x.NbBits >= uint(120) {
		return Variable{
			Value:  p.reduceWithMaxBits(x.Value, uint64(x.NbBits)),
			NbBits: 31,
		}
	}
	return x
}

func (p *Chip) ReduceSlow(x Variable) Variable {
	if x.NbBits <= 30 {
		return x
	}
	return Variable{
		Value:  p.reduceWithMaxBits(x.Value, uint64(x.NbBits)),
		NbBits: 31,
	}
}

func (p *Chip) reduceWithMaxBits(x frontend.Variable, maxNbBits uint64) frontend.Variable {
	if maxNbBits <= 30 {
		return x
	}
	result, err := p.api.Compiler().NewHint(ReduceHint, 2, x)
	if err != nil {
		panic(err)
	}

	quotient := result[0]
	remainder := result[1]

	// TODO: Fix before 1.3.0.
	// if os.Getenv("GROTH16") != "1" {
	// 	p.RangeChecker.Check(quotient, int(maxNbBits-30))
	// } else {
	// 	p.api.ToBinary(quotient, int(maxNbBits-30))
	// }
	// Check that the remainder has size less than the BabyBear modulus, by decomposing it into a 27
	// bit limb and a 4 bit limb.
	new_result, new_err := p.api.Compiler().NewHint(SplitLimbsHint, 2, remainder)
	if new_err != nil {
		panic(new_err)
	}

	lowLimb := new_result[0]
	highLimb := new_result[1]

	// Check that the hint is correct.
	p.api.AssertIsEqual(
		p.api.Add(
			p.api.Mul(highLimb, frontend.Variable(uint64(math.Pow(2, 27)))),
			lowLimb,
		),
		remainder,
	)
	if os.Getenv("GROTH16") != "1" {
		p.RangeChecker.Check(highLimb, 4)
		p.RangeChecker.Check(lowLimb, 27)
	} else {
		p.api.ToBinary(highLimb, 4)
		p.api.ToBinary(lowLimb, 27)
	}

	// If the most significant bits are all 1, then we need to check that the least significant bits
	// are all zero in order for element to be less than the BabyBear modulus. Otherwise, we don't
	// need to do any checks, since we already know that the element is less than the BabyBear modulus.
	shouldCheck := p.api.IsZero(p.api.Sub(highLimb, uint64(math.Pow(2, 4))-1))
	p.api.AssertIsEqual(
		p.api.Select(
			shouldCheck,
			lowLimb,
			frontend.Variable(0),
		),
		frontend.Variable(0),
	)

	p.api.AssertIsEqual(x, p.api.Add(p.api.Mul(quotient, modulus), remainder))

	return remainder
}

// The hint used to compute Reduce.
func ReduceHint(_ *big.Int, inputs []*big.Int, results []*big.Int) error {
	if len(inputs) != 1 {
		panic("reduceHint expects 1 input operand")
	}
	input := inputs[0]
	quotient := new(big.Int).Div(input, modulus)
	remainder := new(big.Int).Rem(input, modulus)
	results[0] = quotient
	results[1] = remainder
	return nil
}

func (p *Chip) ReduceE(x ExtensionVariable) ExtensionVariable {
	for i := 0; i < 4; i++ {
		x.Value[i] = p.ReduceSlow(x.Value[i])
	}
	return x
}

func InvFHint(_ *big.Int, inputs []*big.Int, results []*big.Int) error {
	a := C.uint(inputs[0].Uint64())
	ainv := C.babybearinv(a)
	results[0].SetUint64(uint64(ainv))
	return nil
}

// The hint used to split a BabyBear Variable into a 4 bit limb (the most significant bits) and a
// 27 bit limb.
func SplitLimbsHint(_ *big.Int, inputs []*big.Int, results []*big.Int) error {
	if len(inputs) != 1 {
		panic("SplitLimbsHint expects 1 input operand")
	}

	// The BabyBear field element
	input := inputs[0]

	if input.Cmp(modulus) == 0 || input.Cmp(modulus) == 1 {
		return fmt.Errorf("input is not in the field")
	}

	two_27 := big.NewInt(int64(math.Pow(2, 27)))

	// The least significant bits
	results[0] = new(big.Int).Rem(input, two_27)
	// The most significant bits
	results[1] = new(big.Int).Quo(input, two_27)

	return nil
}

func InvEHint(_ *big.Int, inputs []*big.Int, results []*big.Int) error {
	a := C.uint(inputs[0].Uint64())
	b := C.uint(inputs[1].Uint64())
	c := C.uint(inputs[2].Uint64())
	d := C.uint(inputs[3].Uint64())
	ainv := C.babybearextinv(a, b, c, d, 0)
	binv := C.babybearextinv(a, b, c, d, 1)
	cinv := C.babybearextinv(a, b, c, d, 2)
	dinv := C.babybearextinv(a, b, c, d, 3)
	results[0].SetUint64(uint64(ainv))
	results[1].SetUint64(uint64(binv))
	results[2].SetUint64(uint64(cinv))
	results[3].SetUint64(uint64(dinv))
	return nil
}<|MERGE_RESOLUTION|>--- conflicted
+++ resolved
@@ -50,11 +50,7 @@
 func Zero() Variable {
 	return Variable{
 		Value:  frontend.Variable("0"),
-<<<<<<< HEAD
-		NbBits: 1,
-=======
 		NbBits: 32,
->>>>>>> dff8b26f
 	}
 }
 
